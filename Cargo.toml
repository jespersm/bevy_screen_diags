--- conflicted
+++ resolved
@@ -3,11 +3,7 @@
 description = "An on-screen FPS display for bevyengine.org"
 categories = ["game-development"]
 keywords = ["bevy", "gamedev", "graphics"]
-<<<<<<< HEAD
-version = "0.5.4"
-=======
 version = "0.6.0"
->>>>>>> d1825453
 authors = ["Jonathan Lawn <Jonathan.M.Lawn@gmail.com>"]
 license = "MIT OR Apache-2.0"
 readme = "README.md"
