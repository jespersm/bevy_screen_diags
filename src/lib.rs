--- conflicted
+++ resolved
@@ -28,14 +28,10 @@
 
 impl Plugin for ScreenDiagsPlugin {
     fn build(&self, app: &mut App) {
-<<<<<<< HEAD
-        app.add_plugin(FrameTimeDiagnosticsPlugin::default())
-            .add_system(update_frame_counter)
+        app.add_plugins(FrameTimeDiagnosticsPlugin::default())
+           .add_systems(Update, update_frame_counter)
+            .init_resource::<ScreenDiagsState>();
             .init_resource::<FrameCounter>()
-=======
-        app.add_plugins(FrameTimeDiagnosticsPlugin::default())
->>>>>>> d1825453
-            .init_resource::<ScreenDiagsState>();
     }
 }
 
@@ -47,15 +43,9 @@
 
 impl Plugin for ScreenDiagsTextPlugin {
     fn build(&self, app: &mut App) {
-<<<<<<< HEAD
-        app.add_plugin(ScreenDiagsPlugin)
-            .add_startup_system(spawn_text)
-            .add_system(update_text);
-=======
         app.add_plugins(ScreenDiagsPlugin)
             .add_systems(Startup, spawn_text)
             .add_systems(Update, update);
->>>>>>> d1825453
     }
 }
 
@@ -135,10 +125,6 @@
 
 fn update_text(
     time: Res<Time>,
-<<<<<<< HEAD
-=======
-    diagnostics: Res<DiagnosticsStore>,
->>>>>>> d1825453
     state_resource: Option<ResMut<ScreenDiagsState>>,
     mut text_query: Query<&mut Text, With<ScreenDiagsText>>,
     frame_counter: Res<FrameCounter>,
@@ -163,13 +149,8 @@
     }
 }
 
-<<<<<<< HEAD
 // Get the current fps
-fn extract_fps(diagnostics: &Res<Diagnostics>) -> Option<f64> {
-=======
-/// Get the current fps
-pub fn extract_fps(diagnostics: &DiagnosticsStore) -> Option<f64> {
->>>>>>> d1825453
+fn extract_fps(diagnostics: &DiagnosticsStore) -> Option<f64> {
     diagnostics
         .get(FrameTimeDiagnosticsPlugin::FPS)
         .and_then(|fps| fps.average())
